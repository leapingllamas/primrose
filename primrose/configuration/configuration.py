--- conflicted
+++ resolved
@@ -381,12 +381,7 @@
                     logging.info(f"attempting to register {class_key}")
                     self._register_class(class_key, class_prefix)
                 except:
-<<<<<<< HEAD
                     logging.error(f"Cannot register node class {class_key} with prefix {class_prefix}")
-=======
-                    logging.error("Cannot register node class {class_key} with prefix {class_prefix}")
->>>>>>> 82ca6824
-
         for class_key in unique_nodes:
             if not NodeFactory().is_registered(class_key):
                 raise ConfigurationError(f"Cannot register node class {class_key}")
